--- conflicted
+++ resolved
@@ -23,11 +23,7 @@
 }
 
 impl EwwConfig {
-<<<<<<< HEAD
     // TODO: There is definitely a better way to do this with a fold
-=======
-    // TODO: !!! There is definitely a better way to do this with a fold
->>>>>>> 5ff6959b
     pub fn merge_includes(eww_config: EwwConfig, includes: Vec<EwwConfig>) -> Result<EwwConfig> {
         let mut eww_config = eww_config.clone();
         for config in includes {
@@ -49,10 +45,6 @@
 
     pub fn from_xml_element<P: AsRef<std::path::Path>>(xml: XmlElement, path: P) -> Result<Self> {
         let path = path.as_ref();
-<<<<<<< HEAD
-=======
-        // !!! This doesnt seem that bad
->>>>>>> 5ff6959b
         let includes = match xml.child("includes").context("Error") {
             Ok(tag) => tag
                 .child_elements()
@@ -111,10 +103,6 @@
             }
         }
 
-<<<<<<< HEAD
-=======
-        // TODO: !!! Names are wacky
->>>>>>> 5ff6959b
         let current_config = EwwConfig {
             widgets: definitions,
             windows,
@@ -156,13 +144,10 @@
     pub fn get_script_vars(&self) -> &Vec<ScriptVar> {
         &self.script_vars
     }
-<<<<<<< HEAD
 
     pub fn get_script_var(&self, name: &VarName) -> Option<&ScriptVar> {
         self.script_vars.iter().find(|x| x.name() == name)
     }
-=======
->>>>>>> 5ff6959b
 }
 
 #[cfg(test)]
@@ -238,4 +223,79 @@
         assert_eq!(merged_config.initial_variables.len(), 2);
         assert_eq!(merged_config.script_vars.len(), 0);
     }
+}
+
+#[cfg(test)]
+mod test {
+    use crate::config::{EwwConfig, XmlNode};
+    use std::collections::HashMap;
+
+    #[test]
+    fn test_merge_includes() {
+        let input1 = r#"
+           <eww>
+              <definitions>
+                <def name="test1">
+                  <box orientation="v">
+                    {{var1}}
+                  </box>
+                </def>
+              </definitions>
+
+              <variables>
+                <var name="var1">var1</var>
+              </variables>
+              <windows>
+                <window name="window1">
+                  <size x="100" y="200" />
+                  <pos x="100" y="200" />
+                  <widget>
+                    <test1 name="test2" />
+                  </widget>
+                </window>
+              </windows>
+            </eww>
+        "#;
+        let input2 = r#"
+            <eww>
+              <definitions>
+                <def name="test2">
+                  <box orientation="v">
+                    {{var2}}
+                  </box>
+                </def>
+              </definitions>
+              <variables>
+                <var name="var2">var2</var>
+              </variables>
+              <windows>
+                <window name="window2">
+                  <size x="100" y="200" />
+                  <pos x="100" y="200" />
+                  <widget>
+                    <test2 name="test2" />
+                  </widget>
+                </window>
+              </windows>
+            </eww>
+        "#;
+
+        let document1 = roxmltree::Document::parse(&input1).unwrap();
+        let document2 = roxmltree::Document::parse(input2).unwrap();
+        let config1 = EwwConfig::from_xml_element(XmlNode::from(document1.root_element()).as_element().unwrap().clone(), "");
+        let config2 = EwwConfig::from_xml_element(XmlNode::from(document2.root_element()).as_element().unwrap().clone(), "");
+        let base_config = EwwConfig {
+            widgets: HashMap::new(),
+            windows: HashMap::new(),
+            initial_variables: HashMap::new(),
+            script_vars: Vec::new(),
+        };
+
+        let merged_config = EwwConfig::merge_includes(base_config, vec![config1.unwrap(), config2.unwrap()]).unwrap();
+
+        assert_eq!(merged_config.widgets.len(), 2);
+        assert_eq!(merged_config.windows.len(), 2);
+        assert_eq!(merged_config.initial_variables.len(), 2);
+        assert_eq!(merged_config.script_vars.len(), 0);
+    }
 }