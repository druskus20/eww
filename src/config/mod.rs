--- conflicted
+++ resolved
@@ -2,8 +2,7 @@
     util,
     value::{PrimitiveValue, VarName},
 };
-// !!!
-use crate::PathBuf;
+
 use anyhow::*;
 
 use element::*;
@@ -31,274 +30,4 @@
             )
         )
     };
-<<<<<<< HEAD
-}
-
-#[derive(Clone, Debug, PartialEq)]
-pub struct PollScriptVar {
-    pub name: VarName,
-    pub command: String,
-    pub interval: std::time::Duration,
-}
-
-#[derive(Clone, Debug, PartialEq)]
-pub struct TailScriptVar {
-    pub name: VarName,
-    pub command: String,
-}
-
-#[derive(Clone, Debug, PartialEq)]
-pub enum ScriptVar {
-    Poll(PollScriptVar),
-    Tail(TailScriptVar),
-}
-
-impl ScriptVar {
-    pub fn name(&self) -> &VarName {
-        match self {
-            ScriptVar::Poll(x) => &x.name,
-            ScriptVar::Tail(x) => &x.name,
-        }
-    }
-
-    pub fn initial_value(&self) -> Result<PrimitiveValue> {
-        match self {
-            ScriptVar::Poll(x) => Ok(crate::run_command(&x.command)?),
-            ScriptVar::Tail(_) => Ok(PrimitiveValue::from_string(String::new())),
-        }
-    }
-
-    pub fn from_xml_element(xml: XmlElement) -> Result<Self> {
-        ensure_xml_tag_is!(xml, "script-var");
-
-        let name = VarName(xml.attr("name")?.to_owned());
-        let command = xml.only_child()?.as_text()?.text();
-        if let Ok(interval) = xml.attr("interval") {
-            let interval = util::parse_duration(interval)?;
-            Ok(ScriptVar::Poll(PollScriptVar { name, command, interval }))
-        } else {
-            Ok(ScriptVar::Tail(TailScriptVar { name, command }))
-        }
-    }
-}
-
-#[derive(Debug, Clone)]
-pub struct EwwConfig {
-    widgets: HashMap<String, WidgetDefinition>,
-    windows: HashMap<WindowName, EwwWindowDefinition>,
-    initial_variables: HashMap<VarName, PrimitiveValue>,
-    script_vars: Vec<ScriptVar>,
-}
-
-impl EwwConfig {
-
-    // TODO: !!! There is definitely a better way to do this with a fold
-   pub fn merge_includes(eww_config: EwwConfig, includes: Vec<EwwConfig>) -> Result<EwwConfig> {
-        let mut eww_config = eww_config.clone();
-        for config in includes {
-            eww_config.widgets.extend(config.widgets);
-            eww_config.windows.extend(config.windows);
-            eww_config.script_vars.extend(config.script_vars);
-            eww_config.initial_variables.extend(config.initial_variables);
-        }
-
-        Ok(eww_config)
-    }
-
-    pub fn read_from_file<P: AsRef<std::path::Path>>(path: P) -> Result<Self> {
-        let content = util::replace_env_var_references(std::fs::read_to_string(path)?);
-        let document = roxmltree::Document::parse(&content)?;
-
-        let result = EwwConfig::from_xml_element(XmlNode::from(document.root_element()).as_element()?.clone());
-        result
-    }
-
-    pub fn from_xml_element(xml: XmlElement) -> Result<Self> {
-
-        // TODO: This is not the way
-        let CONFIG_DIR: std::path::PathBuf = std::env::var("XDG_CONFIG_HOME")
-            .map(|v| PathBuf::from(v))
-            .unwrap_or_else(|_| PathBuf::from(std::env::var("HOME").unwrap()).join(".config"))
-            .join("eww");
-
-        // !!! This doesnt seem that bad
-        let includes =
-            match xml.child("includes") {
-                Ok(tag) => tag.child_elements()
-                    .map(|child| {
-                        let path = CONFIG_DIR.join(child.attr("path").unwrap());
-                        EwwConfig::read_from_file(path)
-                    })
-                    .collect::<Result<Vec<_>>>()
-                    .context("error parsing include definitions")?,
-                Err(_) => {Vec::new()}
-            };
-
-        let definitions = xml
-            .child("definitions")?
-            .child_elements()
-            .map(|child| {
-                let def = WidgetDefinition::from_xml_element(child)?;
-                Ok((def.name.clone(), def))
-            })
-            .collect::<Result<HashMap<_, _>>>()
-            .context("error parsing widget definitions")?;
-
-        let windows = xml
-            .child("windows")?
-            .child_elements()
-            .map(|child| {
-                Ok((
-                    WindowName(child.attr("name")?.to_owned()),
-                    EwwWindowDefinition::from_xml_element(child)?,
-                ))
-            })
-            .collect::<Result<HashMap<_, _>>>()
-            .context("error parsing window definitions")?;
-
-        let variables_block = xml.child("variables").ok();
-
-        let mut initial_variables = HashMap::new();
-        let mut script_vars = Vec::new();
-        if let Some(variables_block) = variables_block {
-            for node in variables_block.child_elements() {
-                match node.tag_name() {
-                    "var" => {
-                        initial_variables.insert(
-                            VarName(node.attr("name")?.to_owned()),
-                            PrimitiveValue::from_string(
-                                node.only_child()
-                                    .map(|c| c.as_text_or_sourcecode())
-                                    .unwrap_or_else(|_| String::new()),
-                            ),
-                        );
-                    }
-                    "script-var" => {
-                        script_vars.push(ScriptVar::from_xml_element(node)?);
-                    }
-                    _ => bail!("Illegal element in variables block: {}", node.as_tag_string()),
-                }
-            }
-        }
-
-        // TODO: !!! Names are wacky
-        let current_config = EwwConfig {
-            widgets: definitions,
-            windows,
-            initial_variables,
-            script_vars,
-        };
-        EwwConfig::merge_includes(current_config, includes)
-    }
-
-    // TODO this is kinda ugly
-    pub fn generate_initial_state(&self) -> Result<HashMap<VarName, PrimitiveValue>> {
-        let mut vars = self
-            .script_vars
-            .iter()
-            .map(|var| Ok((var.name().clone(), var.initial_value()?)))
-            .collect::<Result<HashMap<_, _>>>()?;
-        vars.extend(self.get_default_vars().clone());
-        Ok(vars)
-    }
-
-    pub fn get_widgets(&self) -> &HashMap<String, WidgetDefinition> {
-        &self.widgets
-    }
-
-    pub fn get_windows(&self) -> &HashMap<WindowName, EwwWindowDefinition> {
-        &self.windows
-    }
-
-    pub fn get_default_vars(&self) -> &HashMap<VarName, PrimitiveValue> {
-        &self.initial_variables
-    }
-
-    pub fn get_script_vars(&self) -> &Vec<ScriptVar> {
-        &self.script_vars
-    }
-}
-
-#[repr(transparent)]
-#[derive(Clone, Hash, PartialEq, Eq, derive_more::AsRef, derive_more::From, derive_more::FromStr, Serialize, Deserialize)]
-pub struct WindowName(String);
-
-impl std::borrow::Borrow<str> for WindowName {
-    fn borrow(&self) -> &str {
-        &self.0
-    }
-}
-
-impl fmt::Display for WindowName {
-    fn fmt(&self, f: &mut fmt::Formatter<'_>) -> fmt::Result {
-        write!(f, "{}", self.0)
-    }
-}
-
-impl fmt::Debug for WindowName {
-    fn fmt(&self, f: &mut fmt::Formatter<'_>) -> fmt::Result {
-        write!(f, "WindowName(\"{}\")", self.0)
-    }
-}
-
-#[derive(Debug, Clone, PartialEq)]
-pub struct EwwWindowDefinition {
-    pub position: Coords,
-    pub size: Coords,
-    pub stacking: WindowStacking,
-    pub screen_number: Option<i32>,
-    pub widget: WidgetUse,
-}
-
-impl EwwWindowDefinition {
-    pub fn from_xml_element(xml: XmlElement) -> Result<Self> {
-        ensure_xml_tag_is!(xml, "window");
-
-        let size_node = xml.child("size")?;
-        let size = Coords::from_strs(size_node.attr("x")?, size_node.attr("y")?)?;
-        let pos_node = xml.child("pos")?;
-        let position = Coords::from_strs(pos_node.attr("x")?, pos_node.attr("y")?)?;
-
-        let stacking = xml.attr("stacking").ok().map(|x| x.parse()).transpose()?.unwrap_or_default();
-        let screen_number = xml.attr("screen").ok().map(|x| x.parse()).transpose()?;
-
-        let widget = WidgetUse::from_xml_node(xml.child("widget")?.only_child()?)?;
-        Ok(EwwWindowDefinition {
-            position,
-            size,
-            widget,
-            stacking,
-            screen_number,
-        })
-    }
-}
-
-#[derive(Debug, Clone, Copy, PartialEq, Eq, derive_more::Display)]
-pub enum WindowStacking {
-    Foreground,
-    Background,
-}
-
-impl Default for WindowStacking {
-    fn default() -> Self {
-        WindowStacking::Foreground
-    }
-}
-
-impl std::str::FromStr for WindowStacking {
-    type Err = anyhow::Error;
-
-    fn from_str(s: &str) -> Result<Self> {
-        let s = s.to_lowercase();
-        match s.as_str() {
-            "foreground" | "fg" | "f" => Ok(WindowStacking::Foreground),
-            "background" | "bg" | "b" => Ok(WindowStacking::Background),
-            _ => Err(anyhow!(
-                "Couldn't parse '{}' as window stacking, must be either foreground, fg, background or bg",
-                s
-            )),
-        }
-    }
-=======
->>>>>>> 31ed9d01
 }